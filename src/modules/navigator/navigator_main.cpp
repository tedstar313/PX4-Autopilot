/****************************************************************************
 *
 *   Copyright (c) 2013-2015 PX4 Development Team. All rights reserved.
 *
 * Redistribution and use in source and binary forms, with or without
 * modification, are permitted provided that the following conditions
 * are met:
 *
 * 1. Redistributions of source code must retain the above copyright
 *    notice, this list of conditions and the following disclaimer.
 * 2. Redistributions in binary form must reproduce the above copyright
 *    notice, this list of conditions and the following disclaimer in
 *    the documentation and/or other materials provided with the
 *    distribution.
 * 3. Neither the name PX4 nor the names of its contributors may be
 *    used to endorse or promote products derived from this software
 *    without specific prior written permission.
 *
 * THIS SOFTWARE IS PROVIDED BY THE COPYRIGHT HOLDERS AND CONTRIBUTORS
 * "AS IS" AND ANY EXPRESS OR IMPLIED WARRANTIES, INCLUDING, BUT NOT
 * LIMITED TO, THE IMPLIED WARRANTIES OF MERCHANTABILITY AND FITNESS
 * FOR A PARTICULAR PURPOSE ARE DISCLAIMED. IN NO EVENT SHALL THE
 * COPYRIGHT OWNER OR CONTRIBUTORS BE LIABLE FOR ANY DIRECT, INDIRECT,
 * INCIDENTAL, SPECIAL, EXEMPLARY, OR CONSEQUENTIAL DAMAGES (INCLUDING,
 * BUT NOT LIMITED TO, PROCUREMENT OF SUBSTITUTE GOODS OR SERVICES; LOSS
 * OF USE, DATA, OR PROFITS; OR BUSINESS INTERRUPTION) HOWEVER CAUSED
 * AND ON ANY THEORY OF LIABILITY, WHETHER IN CONTRACT, STRICT
 * LIABILITY, OR TORT (INCLUDING NEGLIGENCE OR OTHERWISE) ARISING IN
 * ANY WAY OUT OF THE USE OF THIS SOFTWARE, EVEN IF ADVISED OF THE
 * POSSIBILITY OF SUCH DAMAGE.
 *
 ****************************************************************************/
/**
 * @file navigator_main.cpp
 *
 * Handles mission items, geo fencing and failsafe navigation behavior.
 * Published the position setpoint triplet for the position controller.
 *
 * @author Lorenz Meier <lm@inf.ethz.ch>
 * @author Jean Cyr <jean.m.cyr@gmail.com>
 * @author Julian Oes <julian@oes.ch>
 * @author Anton Babushkin <anton.babushkin@me.com>
 * @author Thomas Gubler <thomasgubler@gmail.com>
 */

#include <px4_config.h>
#include <px4_defines.h>
#include <px4_tasks.h>
#include <px4_posix.h>

#include <stdio.h>
#include <stdlib.h>
#include <string.h>
#include <unistd.h>
#include <fcntl.h>
#include <errno.h>
#include <math.h>
#include <poll.h>
#include <time.h>
#include <sys/ioctl.h>
#include <sys/types.h>
#include <sys/stat.h>

#include <drivers/device/device.h>
#include <drivers/drv_hrt.h>
#include <arch/board/board.h>

#include <uORB/uORB.h>
#include <uORB/topics/home_position.h>
#include <uORB/topics/vehicle_status.h>
#include <uORB/topics/mission.h>
#include <uORB/topics/fence.h>
#include <uORB/topics/navigation_capabilities.h>
#include <drivers/drv_baro.h>

#include <systemlib/err.h>
#include <systemlib/systemlib.h>
#include <geo/geo.h>
#include <dataman/dataman.h>
#include <mathlib/mathlib.h>
#include <mavlink/mavlink_log.h>

#include "navigator.h"

/**
 * navigator app start / stop handling function
 *
 * @ingroup apps
 */
extern "C" __EXPORT int navigator_main(int argc, char *argv[]);

#define GEOFENCE_CHECK_INTERVAL 200000

namespace navigator
{

Navigator	*g_navigator;
}

Navigator::Navigator() :
	SuperBlock(NULL, "NAV"),
	_task_should_exit(false),
	_navigator_task(-1),
	_mavlink_fd(-1),
	_global_pos_sub(-1),
	_gps_pos_sub(-1),
	_home_pos_sub(-1),
	_vstatus_sub(-1),
	_capabilities_sub(-1),
	_control_mode_sub(-1),
	_onboard_mission_sub(-1),
	_offboard_mission_sub(-1),
	_param_update_sub(-1),
	_pos_sp_triplet_pub(nullptr),
	_mission_result_pub(nullptr),
	_geofence_result_pub(nullptr),
	_att_sp_pub(nullptr),
	_vstatus{},
	_control_mode{},
	_global_pos{},
	_gps_pos{},
	_sensor_combined{},
	_home_pos{},
	_mission_item{},
	_nav_caps{},
	_pos_sp_triplet{},
	_mission_result{},
	_att_sp{},
	_home_position_set(false),
	_mission_item_valid(false),
	_mission_instance_count(0),
	_loop_perf(perf_alloc(PC_ELAPSED, "navigator")),
	_geofence{},
	_geofence_violation_warning_sent(false),
	_inside_fence(true),
	_navigation_mode(nullptr),
	_mission(this, "MIS"),
	_loiter(this, "LOI"),
	_rtl(this, "RTL"),
	_rcLoss(this, "RCL"),
	_dataLinkLoss(this, "DLL"),
	_engineFailure(this, "EF"),
	_gpsFailure(this, "GPSF"),
	_can_loiter_at_sp(false),
	_pos_sp_triplet_updated(false),
	_pos_sp_triplet_published_invalid_once(false),
	_mission_result_updated(false),
	_param_loiter_radius(this, "LOITER_RAD"),
	_param_acceptance_radius(this, "ACC_RAD"),
	_param_datalinkloss_obc(this, "DLL_OBC"),
	_param_rcloss_obc(this, "RCL_OBC")
{
	/* Create a list of our possible navigation types */
	_navigation_mode_array[0] = &_mission;
	_navigation_mode_array[1] = &_loiter;
	_navigation_mode_array[2] = &_rtl;
	_navigation_mode_array[3] = &_dataLinkLoss;
	_navigation_mode_array[4] = &_engineFailure;
	_navigation_mode_array[5] = &_gpsFailure;
	_navigation_mode_array[6] = &_rcLoss;

	updateParams();
}

Navigator::~Navigator()
{
	if (_navigator_task != -1) {

		/* task wakes up every 100ms or so at the longest */
		_task_should_exit = true;

		/* wait for a second for the task to quit at our request */
		unsigned i = 0;

		do {
			/* wait 20ms */
			usleep(20000);

			/* if we have given up, kill it */
			if (++i > 50) {
				px4_task_delete(_navigator_task);
				break;
			}
		} while (_navigator_task != -1);
	}

	navigator::g_navigator = nullptr;
}

void
Navigator::global_position_update()
{
	orb_copy(ORB_ID(vehicle_global_position), _global_pos_sub, &_global_pos);
}

void
Navigator::gps_position_update()
{
	orb_copy(ORB_ID(vehicle_gps_position), _gps_pos_sub, &_gps_pos);
}

void
Navigator::sensor_combined_update()
{
	orb_copy(ORB_ID(sensor_combined), _sensor_combined_sub, &_sensor_combined);
}

void
Navigator::home_position_update()
{
	bool updated = false;
	orb_check(_home_pos_sub, &updated);

	if (updated) {
		orb_copy(ORB_ID(home_position), _home_pos_sub, &_home_pos);

		if (_home_pos.timestamp > 0) {
			_home_position_set = true;
		}
	}
}

void
Navigator::navigation_capabilities_update()
{
	orb_copy(ORB_ID(navigation_capabilities), _capabilities_sub, &_nav_caps);
}

void
Navigator::vehicle_status_update()
{
	if (orb_copy(ORB_ID(vehicle_status), _vstatus_sub, &_vstatus) != OK) {
		/* in case the commander is not be running */
		_vstatus.arming_state = vehicle_status_s::ARMING_STATE_STANDBY;
	}
}

void
Navigator::vehicle_control_mode_update()
{
	if (orb_copy(ORB_ID(vehicle_control_mode), _control_mode_sub, &_control_mode) != OK) {
		/* in case the commander is not be running */
		_control_mode.flag_control_auto_enabled = false;
		_control_mode.flag_armed = false;
	}
}

void
Navigator::params_update()
{
	parameter_update_s param_update;
	orb_copy(ORB_ID(parameter_update), _param_update_sub, &param_update);
}

void
Navigator::task_main_trampoline(int argc, char *argv[])
{
	navigator::g_navigator->task_main();
}

void
Navigator::task_main()
{
	_mavlink_fd = px4_open(MAVLINK_LOG_DEVICE, 0);
	_geofence.setMavlinkFd(_mavlink_fd);

	/* Try to load the geofence:
	 * if /fs/microsd/etc/geofence.txt load from this file
	 * else clear geofence data in datamanager */
	struct stat buffer;

	if (stat(GEOFENCE_FILENAME, &buffer) == 0) {
		warnx("Try to load geofence.txt");
		_geofence.loadFromFile(GEOFENCE_FILENAME);

	} else {
		mavlink_log_info(_mavlink_fd, "No geofence set");
		if (_geofence.clearDm() != OK) {
			warnx("Could not clear geofence");
		}
	}

	/* do subscriptions */
	_global_pos_sub = orb_subscribe(ORB_ID(vehicle_global_position));
	_gps_pos_sub = orb_subscribe(ORB_ID(vehicle_gps_position));
	_sensor_combined_sub = orb_subscribe(ORB_ID(sensor_combined));
	_capabilities_sub = orb_subscribe(ORB_ID(navigation_capabilities));
	_vstatus_sub = orb_subscribe(ORB_ID(vehicle_status));
	_control_mode_sub = orb_subscribe(ORB_ID(vehicle_control_mode));
	_home_pos_sub = orb_subscribe(ORB_ID(home_position));
	_onboard_mission_sub = orb_subscribe(ORB_ID(onboard_mission));
	_offboard_mission_sub = orb_subscribe(ORB_ID(offboard_mission));
	_param_update_sub = orb_subscribe(ORB_ID(parameter_update));

	/* copy all topics first time */
	vehicle_status_update();
	vehicle_control_mode_update();
	global_position_update();
	gps_position_update();
	sensor_combined_update();
	home_position_update();
	navigation_capabilities_update();
	params_update();

	/* rate limit position and sensor updates to 50 Hz */
	orb_set_interval(_global_pos_sub, 20);
	orb_set_interval(_sensor_combined_sub, 20);

	hrt_abstime mavlink_open_time = 0;
	const hrt_abstime mavlink_open_interval = 500000;

	/* wakeup source(s) */
	struct pollfd fds[8];

	/* Setup of loop */
	fds[0].fd = _global_pos_sub;
	fds[0].events = POLLIN;
	fds[1].fd = _home_pos_sub;
	fds[1].events = POLLIN;
	fds[2].fd = _capabilities_sub;
	fds[2].events = POLLIN;
	fds[3].fd = _vstatus_sub;
	fds[3].events = POLLIN;
	fds[4].fd = _control_mode_sub;
	fds[4].events = POLLIN;
	fds[5].fd = _param_update_sub;
	fds[5].events = POLLIN;
	fds[6].fd = _sensor_combined_sub;
	fds[6].events = POLLIN;
	fds[7].fd = _gps_pos_sub;
	fds[7].events = POLLIN;

	while (!_task_should_exit) {

		/* wait for up to 100ms for data */
		int pret = poll(&fds[0], (sizeof(fds) / sizeof(fds[0])), 100);

		if (pret == 0) {
			/* timed out - periodic check for _task_should_exit, etc. */
			continue;

		} else if (pret < 0) {
			/* this is undesirable but not much we can do - might want to flag unhappy status */
			warn("poll error %d, %d", pret, errno);
			continue;
		}

		perf_begin(_loop_perf);

		if (_mavlink_fd < 0 && hrt_absolute_time() > mavlink_open_time) {
			/* try to reopen the mavlink log device with specified interval */
			mavlink_open_time = hrt_abstime() + mavlink_open_interval;
			_mavlink_fd = px4_open(MAVLINK_LOG_DEVICE, 0);
		}

		static bool have_geofence_position_data = false;

		/* gps updated */
		if (fds[7].revents & POLLIN) {
			gps_position_update();
			if (_geofence.getSource() == Geofence::GF_SOURCE_GPS) {
				have_geofence_position_data = true;
			}
		}

		/* sensors combined updated */
		if (fds[6].revents & POLLIN) {
			sensor_combined_update();
		}

		/* parameters updated */
		if (fds[5].revents & POLLIN) {
			params_update();
			updateParams();
		}

		/* vehicle control mode updated */
		if (fds[4].revents & POLLIN) {
			vehicle_control_mode_update();
		}

		/* vehicle status updated */
		if (fds[3].revents & POLLIN) {
			vehicle_status_update();
		}

		/* navigation capabilities updated */
		if (fds[2].revents & POLLIN) {
			navigation_capabilities_update();
		}

		/* home position updated */
		if (fds[1].revents & POLLIN) {
			home_position_update();
		}

		/* global position updated */
		if (fds[0].revents & POLLIN) {
			global_position_update();
			if (_geofence.getSource() == Geofence::GF_SOURCE_GLOBALPOS) {
				have_geofence_position_data = true;
			}
		}

		/* Check geofence violation */
		static hrt_abstime last_geofence_check = 0;
		if (have_geofence_position_data && hrt_elapsed_time(&last_geofence_check) > GEOFENCE_CHECK_INTERVAL) {
			bool inside = _geofence.inside(_global_pos, _gps_pos, _sensor_combined.baro_alt_meter, _home_pos, _home_position_set);
			last_geofence_check = hrt_absolute_time();
			have_geofence_position_data = false;
			if (!inside) {
				/* inform other apps via the mission result */
				_geofence_result.geofence_violated = true;
				publish_geofence_result();

				/* Issue a warning about the geofence violation once */
				if (!_geofence_violation_warning_sent) {
					mavlink_log_critical(_mavlink_fd, "Geofence violation");
					_geofence_violation_warning_sent = true;
				}
			} else {
				/* inform other apps via the mission result */
				_geofence_result.geofence_violated = false;
				publish_geofence_result();
				/* Reset the _geofence_violation_warning_sent field */
				_geofence_violation_warning_sent = false;
			}
		}

		/* Do stuff according to navigation state set by commander */
		switch (_vstatus.nav_state) {
			case vehicle_status_s::NAVIGATION_STATE_MANUAL:
			case vehicle_status_s::NAVIGATION_STATE_ACRO:
			case vehicle_status_s::NAVIGATION_STATE_ALTCTL:
			case vehicle_status_s::NAVIGATION_STATE_POSCTL:
			case vehicle_status_s::NAVIGATION_STATE_LAND:
			case vehicle_status_s::NAVIGATION_STATE_TERMINATION:
			case vehicle_status_s::NAVIGATION_STATE_OFFBOARD:
				_navigation_mode = nullptr;
				_can_loiter_at_sp = false;
				break;
			case vehicle_status_s::NAVIGATION_STATE_AUTO_MISSION:
				_pos_sp_triplet_published_invalid_once = false;
				_navigation_mode = &_mission;
				break;
			case vehicle_status_s::NAVIGATION_STATE_AUTO_LOITER:
				_pos_sp_triplet_published_invalid_once = false;
				_navigation_mode = &_loiter;
				break;
			case vehicle_status_s::NAVIGATION_STATE_AUTO_RCRECOVER:
				_pos_sp_triplet_published_invalid_once = false;
				if (_param_rcloss_obc.get() != 0) {
					_navigation_mode = &_rcLoss;
				} else {
					_navigation_mode = &_rtl;
				}
				break;
			case vehicle_status_s::NAVIGATION_STATE_AUTO_RTL:
				_pos_sp_triplet_published_invalid_once = false;
				_navigation_mode = &_rtl;
				break;
			case vehicle_status_s::NAVIGATION_STATE_AUTO_RTGS:
				/* Use complex data link loss mode only when enabled via param
				* otherwise use rtl */
				_pos_sp_triplet_published_invalid_once = false;
				if (_param_datalinkloss_obc.get() != 0) {
					_navigation_mode = &_dataLinkLoss;
				} else {
					_navigation_mode = &_rtl;
				}
				break;
			case vehicle_status_s::NAVIGATION_STATE_AUTO_LANDENGFAIL:
				_pos_sp_triplet_published_invalid_once = false;
				_navigation_mode = &_engineFailure;
				break;
			case vehicle_status_s::NAVIGATION_STATE_AUTO_LANDGPSFAIL:
				_pos_sp_triplet_published_invalid_once = false;
				_navigation_mode = &_gpsFailure;
				break;
			default:
				_navigation_mode = nullptr;
				_can_loiter_at_sp = false;
				break;
		}

		/* iterate through navigation modes and set active/inactive for each */
		for(unsigned int i = 0; i < NAVIGATOR_MODE_ARRAY_SIZE; i++) {
			_navigation_mode_array[i]->run(_navigation_mode == _navigation_mode_array[i]);
		}

		/* if nothing is running, set position setpoint triplet invalid once */
		if (_navigation_mode == nullptr && !_pos_sp_triplet_published_invalid_once) {
			_pos_sp_triplet_published_invalid_once = true;
			_pos_sp_triplet.previous.valid = false;
			_pos_sp_triplet.current.valid = false;
			_pos_sp_triplet.next.valid = false;
			_pos_sp_triplet_updated = true;
		}

		if (_pos_sp_triplet_updated) {
			publish_position_setpoint_triplet();
			_pos_sp_triplet_updated = false;
		}

		if (_mission_result_updated) {
			publish_mission_result();
			_mission_result_updated = false;
		}

		perf_end(_loop_perf);
	}
	warnx("exiting.");

	_navigator_task = -1;
	return;
}

int
Navigator::start()
{
	ASSERT(_navigator_task == -1);

	/* start the task */
	_navigator_task = px4_task_spawn_cmd("navigator",
					 SCHED_DEFAULT,
<<<<<<< HEAD
					 SCHED_PRIORITY_MAX -5,
					 1700,
					 (px4_main_t)&Navigator::task_main_trampoline,
=======
					 SCHED_PRIORITY_DEFAULT + 20,
					 1500,
					 (main_t)&Navigator::task_main_trampoline,
>>>>>>> 5b93d923
					 nullptr);

	if (_navigator_task < 0) {
		warn("task start failed");
		return -errno;
	}

	return OK;
}

void
Navigator::status()
{
	/* TODO: add this again */
	// warnx("Global position is %svalid", _global_pos_valid ? "" : "in");

	// if (_global_pos.global_valid) {
	// 	warnx("Longitude %5.5f degrees, latitude %5.5f degrees", _global_pos.lon, _global_pos.lat);
	// 	warnx("Altitude %5.5f meters, altitude above home %5.5f meters",
	// 	      (double)_global_pos.alt, (double)(_global_pos.alt - _home_pos.alt));
	// 	warnx("Ground velocity in m/s, N %5.5f, E %5.5f, D %5.5f",
	// 	      (double)_global_pos.vel_n, (double)_global_pos.vel_e, (double)_global_pos.vel_d);
	// 	warnx("Compass heading in degrees %5.5f", (double)(_global_pos.yaw * M_RAD_TO_DEG_F));
	// }

	if (_geofence.valid()) {
		warnx("Geofence is valid");
		/* TODO: needed? */
//		warnx("Vertex longitude latitude");
//		for (unsigned i = 0; i < _fence.count; i++)
//		warnx("%6u %9.5f %8.5f", i, (double)_fence.vertices[i].lon, (double)_fence.vertices[i].lat);

	} else {
		warnx("Geofence not set (no /etc/geofence.txt on microsd) or not valid");
	}
}

void
Navigator::publish_position_setpoint_triplet()
{
	/* update navigation state */
	_pos_sp_triplet.nav_state = _vstatus.nav_state;

	/* lazily publish the position setpoint triplet only once available */
	if (_pos_sp_triplet_pub != nullptr) {
		orb_publish(ORB_ID(position_setpoint_triplet), _pos_sp_triplet_pub, &_pos_sp_triplet);

	} else {
		_pos_sp_triplet_pub = orb_advertise(ORB_ID(position_setpoint_triplet), &_pos_sp_triplet);
	}
}

float
Navigator::get_acceptance_radius()
{
	return get_acceptance_radius(_param_acceptance_radius.get());
}

float
Navigator::get_acceptance_radius(float mission_item_radius)
{
	float radius = mission_item_radius;

	if (hrt_elapsed_time(&_nav_caps.timestamp) < 5000000) {
		if (_nav_caps.turn_distance > radius) {
			radius = _nav_caps.turn_distance;
		}
	}

	return radius;
}

void Navigator::add_fence_point(int argc, char *argv[])
{
	_geofence.addPoint(argc, argv);
}

void Navigator::load_fence_from_file(const char *filename)
{
	_geofence.loadFromFile(filename);
}


static void usage()
{
	warnx("usage: navigator {start|stop|status|fence|fencefile}");
}

int navigator_main(int argc, char *argv[])
{
	if (argc < 2) {
		usage();
		return 1;
	}

	if (!strcmp(argv[1], "start")) {

		if (navigator::g_navigator != nullptr) {
			warnx("already running");
			return 1;
		}

		navigator::g_navigator = new Navigator;

		if (navigator::g_navigator == nullptr) {
			warnx("alloc failed");
			return 1;
		}

		if (OK != navigator::g_navigator->start()) {
			delete navigator::g_navigator;
			navigator::g_navigator = nullptr;
			warnx("start failed");
			return 1;
		}

		return 0;
	}

	if (navigator::g_navigator == nullptr) {
		warnx("not running");
		return 1;
	}

	if (!strcmp(argv[1], "stop")) {
		delete navigator::g_navigator;
		navigator::g_navigator = nullptr;
	} else if (!strcmp(argv[1], "status")) {
		navigator::g_navigator->status();
	} else if (!strcmp(argv[1], "fence")) {
		navigator::g_navigator->add_fence_point(argc - 2, argv + 2);
	} else if (!strcmp(argv[1], "fencefile")) {
		navigator::g_navigator->load_fence_from_file(GEOFENCE_FILENAME);
	} else {
		usage();
		return 1;
	}

	return 0;
}

void
Navigator::publish_mission_result()
{
	_mission_result.instance_count = _mission_instance_count;
	
	/* lazily publish the mission result only once available */
	if (_mission_result_pub != nullptr) {
		/* publish mission result */
		orb_publish(ORB_ID(mission_result), _mission_result_pub, &_mission_result);

	} else {
		/* advertise and publish */
		_mission_result_pub = orb_advertise(ORB_ID(mission_result), &_mission_result);
	}

	/* reset some of the flags */
	_mission_result.seq_reached = false;
	_mission_result.seq_current = 0;
	_mission_result.item_do_jump_changed = false;
	_mission_result.item_changed_index = 0;
	_mission_result.item_do_jump_remaining = 0;
	_mission_result.valid = true;
}

void
Navigator::publish_geofence_result()
{

	/* lazily publish the geofence result only once available */
	if (_geofence_result_pub != nullptr) {
		/* publish mission result */
		orb_publish(ORB_ID(geofence_result), _geofence_result_pub, &_geofence_result);

	} else {
		/* advertise and publish */
		_geofence_result_pub = orb_advertise(ORB_ID(geofence_result), &_geofence_result);
	}
}

void
Navigator::publish_att_sp()
{
	/* lazily publish the attitude sp only once available */
	if (_att_sp_pub != nullptr) {
		/* publish att sp*/
		orb_publish(ORB_ID(vehicle_attitude_setpoint), _att_sp_pub, &_att_sp);

	} else {
		/* advertise and publish */
		_att_sp_pub = orb_advertise(ORB_ID(vehicle_attitude_setpoint), &_att_sp);
	}
}<|MERGE_RESOLUTION|>--- conflicted
+++ resolved
@@ -523,15 +523,9 @@
 	/* start the task */
 	_navigator_task = px4_task_spawn_cmd("navigator",
 					 SCHED_DEFAULT,
-<<<<<<< HEAD
 					 SCHED_PRIORITY_MAX -5,
-					 1700,
+					 1500,
 					 (px4_main_t)&Navigator::task_main_trampoline,
-=======
-					 SCHED_PRIORITY_DEFAULT + 20,
-					 1500,
-					 (main_t)&Navigator::task_main_trampoline,
->>>>>>> 5b93d923
 					 nullptr);
 
 	if (_navigator_task < 0) {
