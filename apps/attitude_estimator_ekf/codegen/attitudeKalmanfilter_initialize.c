/*
 * attitudeKalmanfilter_initialize.c
 *
 * Code generation for function 'attitudeKalmanfilter_initialize'
 *
<<<<<<< HEAD
 * C source code generated on: Mon Sep 17 20:13:23 2012
=======
 * C source code generated on: Fri Sep 21 13:56:44 2012
>>>>>>> a56b4ffe
 *
 */

/* Include files */
#include "rt_nonfinite.h"
#include "attitudeKalmanfilter.h"
#include "attitudeKalmanfilter_initialize.h"

/* Type Definitions */

/* Named Constants */

/* Variable Declarations */

/* Variable Definitions */

/* Function Declarations */

/* Function Definitions */
void attitudeKalmanfilter_initialize(void)
{
  rt_InitInfAndNaN(8U);
}

/* End of code generation (attitudeKalmanfilter_initialize.c) */
<|MERGE_RESOLUTION|>--- conflicted
+++ resolved
@@ -1,35 +1,31 @@
-/*
- * attitudeKalmanfilter_initialize.c
- *
- * Code generation for function 'attitudeKalmanfilter_initialize'
- *
-<<<<<<< HEAD
- * C source code generated on: Mon Sep 17 20:13:23 2012
-=======
- * C source code generated on: Fri Sep 21 13:56:44 2012
->>>>>>> a56b4ffe
- *
- */
-
-/* Include files */
-#include "rt_nonfinite.h"
-#include "attitudeKalmanfilter.h"
-#include "attitudeKalmanfilter_initialize.h"
-
-/* Type Definitions */
-
-/* Named Constants */
-
-/* Variable Declarations */
-
-/* Variable Definitions */
-
-/* Function Declarations */
-
-/* Function Definitions */
-void attitudeKalmanfilter_initialize(void)
-{
-  rt_InitInfAndNaN(8U);
-}
-
-/* End of code generation (attitudeKalmanfilter_initialize.c) */
+/*
+ * attitudeKalmanfilter_initialize.c
+ *
+ * Code generation for function 'attitudeKalmanfilter_initialize'
+ *
+ * C source code generated on: Fri Sep 21 13:56:44 2012
+ *
+ */
+
+/* Include files */
+#include "rt_nonfinite.h"
+#include "attitudeKalmanfilter.h"
+#include "attitudeKalmanfilter_initialize.h"
+
+/* Type Definitions */
+
+/* Named Constants */
+
+/* Variable Declarations */
+
+/* Variable Definitions */
+
+/* Function Declarations */
+
+/* Function Definitions */
+void attitudeKalmanfilter_initialize(void)
+{
+  rt_InitInfAndNaN(8U);
+}
+
+/* End of code generation (attitudeKalmanfilter_initialize.c) */